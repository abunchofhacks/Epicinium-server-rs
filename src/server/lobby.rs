/*
 * Part of epicinium_server
 * developed by A Bunch of Hacks.
 *
 * Copyright (c) 2018-2021 A Bunch of Hacks
 *
 * This library is free software: you can redistribute it and/or modify
 * it under the terms of the GNU Affero General Public License as published by
 * the Free Software Foundation, either version 3 of the License, or
 * (at your option) any later version.
 *
 * This library is distributed in the hope that it will be useful,
 * but WITHOUT ANY WARRANTY; without even the implied warranty of
 * MERCHANTABILITY or FITNESS FOR A PARTICULAR PURPOSE.  See the
 * GNU Affero General Public License for more details.
 *
 * You should have received a copy of the GNU Affero General Public License
 * along with this program.  If not, see <https://www.gnu.org/licenses/>.
 *
 * [authors:]
 * Sander in 't Veld (sander@abunchofhacks.coop)
 */

mod name;
mod secrets;

pub use secrets::Invite;
pub use secrets::Salts;
pub use secrets::Secrets;

use crate::common::keycode::*;
use crate::logic::ai;
use crate::logic::challenge;
use crate::logic::difficulty::*;
use crate::logic::map;
use crate::logic::player;
use crate::logic::player::PlayerColor;
use crate::logic::player::PLAYER_MAX;
use crate::logic::ruleset;
use crate::server::botslot;
use crate::server::botslot::Botslot;
use crate::server::chat;
use crate::server::client;
use crate::server::discord_api;
use crate::server::game;
use crate::server::login::UserId;
use crate::server::message::*;
use crate::server::rating;

use std::collections::{HashMap, HashSet};
use std::fmt;
use std::io;
use std::sync;
use std::sync::atomic;

use log::*;

use rand::Rng;

use serde_derive::{Deserialize, Serialize};
use serde_json::json;

use tokio::sync::mpsc;
use tokio::sync::watch;

use vec_drain_where::VecDrainWhereExt;

#[derive(Debug)]
pub enum Update
{
	Pulse,

	Join
	{
		client_id: Keycode,
		client_user_id: UserId,
		client_username: String,
		client_handle: client::Handle,
		lobby_sendbuffer: mpsc::Sender<Update>,
		general_chat: mpsc::Sender<chat::Update>,
		desired_metadata: Option<LobbyMetadata>,
		invite: Option<Invite>,
	},
	Leave
	{
		client_id: Keycode,
		general_chat: mpsc::Sender<chat::Update>,
	},

	ForSetup(Sub),

	ForGame(game::Sub),
	FromHost(game::FromHost),

	Msg(Message),
}

#[derive(Debug)]
pub enum Sub
{
	Save
	{
		lobby_sendbuffer: mpsc::Sender<Update>,
		general_chat: mpsc::Sender<chat::Update>,
	},

	Lock
	{
		general_chat: mpsc::Sender<chat::Update>,
	},
	Unlock
	{
		general_chat: mpsc::Sender<chat::Update>,
	},

	Rename
	{
		lobby_name: String,
		general_chat: mpsc::Sender<chat::Update>,
	},

	ListConnectedAi(ConnectedAi),

	HostListMap
	{
		client_id: Keycode,
		map_name: String,
		metadata: map::Metadata,
	},
	HostListRuleset
	{
		client_id: Keycode,
		ruleset_name: String,
	},
	HostListAi
	{
		client_id: Keycode,
		ai_name: String,
	},
	HostRulesetData
	{
		client_id: Keycode,
		ruleset_name: String,
		data: ruleset::Data,
	},
	HostRulesetUnknown
	{
		client_id: Keycode,
		ruleset_name: String,
	},

	RulesetRequest
	{
		client_id: Keycode,
		ruleset_name: String,
	},

	ClaimHost
	{
		general_chat: mpsc::Sender<chat::Update>,
		username: String,
	},
	ClaimRole
	{
		general_chat: mpsc::Sender<chat::Update>,
		username: String,
		role: Role,
	},
	ClaimColor
	{
		username_or_slot: UsernameOrSlot,
		color: PlayerColor,
	},
	ClaimVisionType
	{
		username_or_slot: UsernameOrSlot,
		visiontype: VisionType,
	},
	ClaimAi
	{
		username_or_slot: UsernameOrSlot,
		ai_name: String,
	},
	ClaimDifficulty
	{
		username_or_slot: UsernameOrSlot,
		difficulty: Difficulty,
	},
	AddBot
	{
		general_chat: mpsc::Sender<chat::Update>,
	},
	RemoveBot
	{
		general_chat: mpsc::Sender<chat::Update>,
		slot: Botslot,
	},
	EnableCustomMaps
	{
		general_chat: mpsc::Sender<chat::Update>,
	},
	PickMap
	{
		general_chat: mpsc::Sender<chat::Update>,
		map_name: String,
	},
	PickChallenge
	{
		general_chat: mpsc::Sender<chat::Update>,
		challenge_key: String,
	},
	PickTimer
	{
		seconds: u32,
	},
	PickRuleset
	{
		ruleset_name: String,
	},
	ConfirmRuleset
	{
		client_id: Keycode,
		ruleset_name: String,
		general_chat: mpsc::Sender<chat::Update>,
		lobby_sendbuffer: mpsc::Sender<Update>,
	},

	Start
	{
		general_chat: mpsc::Sender<chat::Update>,
		lobby_sendbuffer: mpsc::Sender<Update>,
	},
}

#[derive(Debug, Clone, Copy, Serialize, Deserialize, PartialEq, Eq)]
#[serde(rename_all = "snake_case")]
pub enum LobbyType
{
	Generic,
	OneVsOne,
	Custom,
	Tutorial,
	Challenge,
	Replay,
}

impl Default for LobbyType
{
	fn default() -> LobbyType
	{
		LobbyType::Generic
	}
}

#[derive(Debug, Clone)]
pub struct ConnectedAi
{
	pub client_id: Keycode,
	pub client_user_id: UserId,
	pub client_username: String,
	pub handle: client::Handle,
	pub ai_name: String,
	pub authors: String,
}

pub fn create(
	ticker: &mut sync::Arc<atomic::AtomicU64>,
	ratings: mpsc::Sender<rating::Update>,
	discord_api: mpsc::Sender<discord_api::Post>,
	canary: mpsc::Sender<()>,
) -> mpsc::Sender<Update>
{
	let key = rand::random();
	let data = ticker.fetch_add(1, atomic::Ordering::Relaxed);
	let lobby_id = keycode(key, data);

	let (updates_in, updates_out) = mpsc::channel::<Update>(1000);

	let task = run(lobby_id, ratings, discord_api, canary, updates_out);
	tokio::spawn(task);

	updates_in
}

#[derive(Debug, Copy, Clone, PartialEq, Eq)]
enum Stage
{
	Setup,
	WaitingForConfirmation,
}

#[derive(Debug)]
struct Listing
{
	name: watch::Sender<String>,
	metadata: watch::Sender<LobbyMetadata>,
	last_sent_metadata: LobbyMetadata,
}

#[derive(Debug)]
struct Host
{
	id: Keycode,
	username: String,
}

#[derive(Debug)]
struct Lobby
{
	id: Keycode,
	name: String,
	num_players: i32,
	max_players: i32,
	lobby_type: LobbyType,
	is_public: bool,

	listing: Option<Listing>,

	bots: Vec<Bot>,
	open_botslots: Vec<Botslot>,
	roles: HashMap<Keycode, Role>,
	available_colors: Vec<PlayerColor>,
	player_colors: HashMap<Keycode, PlayerColor>,
	bot_colors: HashMap<Botslot, PlayerColor>,
	player_visiontypes: HashMap<Keycode, VisionType>,
	bot_visiontypes: HashMap<Botslot, VisionType>,

	host: Option<Host>,
	is_client_hosted: bool,
	ai_pool: Vec<(String, Option<ListAiMetadata>)>,
	ai_name_blockers: Vec<String>,
	connected_ais: Vec<ConnectedAi>,
	staged_connected_ais: Vec<ConnectedAi>,
	map_pool: Vec<(String, map::Metadata)>,
	map_name: String,
	ruleset_name: String,
	ruleset_confirmations: HashSet<Keycode>,
	timer_in_seconds: u32,
	challenge_pool: Vec<challenge::Challenge>,
	challenge: Option<(Option<challenge::ChallengeId>, String)>,

	stage: Stage,
	rating_database_for_games: mpsc::Sender<rating::Update>,
}

async fn run(
	lobby_id: Keycode,
	ratings: mpsc::Sender<rating::Update>,
	discord_api: mpsc::Sender<discord_api::Post>,
	canary: mpsc::Sender<()>,
	mut updates: mpsc::Receiver<Update>,
)
{
	let lobby = match initialize(lobby_id, ratings).await
	{
		Ok(lobby) => lobby,
		Err(error) =>
		{
			error!("Failed to create lobby: {:?}", error);
			return;
		}
	};

	let game = match run_setup(lobby, &mut updates).await
	{
		Ok(game) => game,
		Err(error) =>
		{
			error!("Lobby {} crashed: {:?}", lobby_id, error);
			return;
		}
	};

	if let Some(game) = game
	{
		debug!("Game started in lobby {}.", lobby_id);

		match game::run(game, discord_api, updates).await
		{
			Ok(()) =>
			{}
			Err(error) =>
			{
				error!("Game crashed in lobby {}: {:?}", lobby_id, error);
				return;
			}
		}
	}

	debug!("Lobby {} has disbanded.", lobby_id);
	let _discarded = canary;
}

async fn initialize(
	lobby_id: Keycode,
	rating_database_for_games: mpsc::Sender<rating::Update>,
) -> Result<Lobby, Error>
{
	let ai_pool = ai::load_pool().into_iter().map(|x| (x, None)).collect();

	let map_pool = map::load_pool_with_metadata().await?;

	let defaultmap = map_pool.get(0).ok_or(Error::EmptyMapPool)?;
	let (name, _) = defaultmap;
	let map_name = name.to_string();

	let challenge_pool = challenge::load_pool()?;

	Ok(Lobby {
		id: lobby_id,
		name: name::generate(),
		num_players: 0,
		max_players: 2,
		lobby_type: LobbyType::Generic,
		is_public: true,
		listing: None,
		bots: Vec::new(),
		open_botslots: botslot::pool(),
		roles: HashMap::new(),
		available_colors: player::color_pool(),
		player_colors: HashMap::new(),
		bot_colors: HashMap::new(),
		player_visiontypes: HashMap::new(),
		bot_visiontypes: HashMap::new(),
		host: None,
		is_client_hosted: false,
		ai_pool,
		ai_name_blockers: Vec::new(),
		connected_ais: Vec::new(),
		staged_connected_ais: Vec::new(),
		map_pool,
		map_name,
		ruleset_name: ruleset::current(),
		ruleset_confirmations: HashSet::new(),
		timer_in_seconds: 60,
		challenge_pool,
		challenge: None,
		stage: Stage::Setup,
		rating_database_for_games,
	})
}

async fn run_setup(
	mut lobby: Lobby,
	updates: &mut mpsc::Receiver<Update>,
) -> Result<Option<game::Setup>, Error>
{
	let mut clients: Vec<Client> = Vec::new();

	while let Some(update) = updates.recv().await
	{
		match handle_update(update, &mut lobby, &mut clients).await?
		{
			Some(game) => return Ok(Some(game)),
			None => continue,
		}
	}
	Ok(None)
}

async fn handle_update(
	update: Update,
	lobby: &mut Lobby,
	clients: &mut Vec<Client>,
) -> Result<Option<game::Setup>, Error>
{
	match update
	{
		Update::Join {
			client_id,
			client_user_id,
			client_username,
			client_handle,
			lobby_sendbuffer,
			mut general_chat,
			desired_metadata,
			invite,
		} =>
		{
			handle_join(
				lobby,
				client_id,
				client_user_id,
				client_username,
				client_handle,
				lobby_sendbuffer,
				&mut general_chat,
				desired_metadata,
				invite,
				clients,
			)
			.await?;
			Ok(None)
		}
		Update::Leave {
			client_id,
			mut general_chat,
		} =>
		{
			handle_leave(lobby, client_id, clients, &mut general_chat).await?;
			Ok(None)
		}

		Update::ForSetup(sub) => handle_sub(sub, lobby, clients).await,

		Update::ForGame(_) => Ok(None),
		Update::FromHost(_) => Ok(None),

		Update::Msg(message) =>
		{
			for client in clients.iter_mut()
			{
				client.handle.send(message.clone());
			}
			Ok(None)
		}

		// The chat is making sure that this lobby still exists.
		Update::Pulse => Ok(None),
	}
}

async fn handle_sub(
	sub: Sub,
	lobby: &mut Lobby,
	clients: &mut Vec<Client>,
) -> Result<Option<game::Setup>, Error>
{
	match sub
	{
		Sub::Save {
			lobby_sendbuffer,
			mut general_chat,
		} =>
		{
			list_lobby(lobby, lobby_sendbuffer, &mut general_chat).await?;
			Ok(None)
		}

		Sub::Lock { mut general_chat } =>
		{
			lobby.is_public = false;
			describe_lobby(lobby, &mut general_chat).await?;
			Ok(None)
		}
		Sub::Unlock { mut general_chat } =>
		{
			lobby.is_public = true;
			describe_lobby(lobby, &mut general_chat).await?;
			Ok(None)
		}

		Sub::Rename {
			lobby_name,
			mut general_chat,
		} =>
		{
			rename_lobby(lobby, lobby_name, &mut general_chat).await?;
			Ok(None)
		}

		Sub::ListConnectedAi(ai) =>
		{
			add_connected_ai_to_list(lobby, clients, ai).await;
			Ok(None)
		}

		Sub::HostListMap {
			client_id,
			map_name,
			metadata,
		} =>
		{
			if lobby.host.as_ref().filter(|x| x.id == client_id).is_some()
				&& (lobby.lobby_type == LobbyType::Custom
					|| lobby.lobby_type == LobbyType::Challenge)
			{
				become_client_hosted_lobby(lobby);
				list_client_hosted_map(lobby, clients, map_name, metadata)
					.await;
			}
			Ok(None)
		}
		Sub::HostListRuleset {
			client_id,
			ruleset_name,
		} =>
		{
			if lobby.host.as_ref().filter(|x| x.id == client_id).is_some()
				&& (lobby.lobby_type == LobbyType::Custom
					|| lobby.lobby_type == LobbyType::Challenge)
			{
				become_client_hosted_lobby(lobby);
				list_client_hosted_ruleset(lobby, clients, ruleset_name).await;
			}
			Ok(None)
		}
		Sub::HostListAi { client_id, ai_name } =>
		{
			if lobby.host.as_ref().filter(|x| x.id == client_id).is_some()
				&& (lobby.lobby_type == LobbyType::Custom
					|| lobby.lobby_type == LobbyType::Challenge)
			{
				become_client_hosted_lobby(lobby);
				list_client_hosted_ai(lobby, clients, ai_name).await;
			}
			Ok(None)
		}
		Sub::HostRulesetData {
			client_id,
			ruleset_name,
			data,
		} =>
		{
			if lobby.host.as_ref().filter(|x| x.id == client_id).is_some()
				&& lobby.is_client_hosted
			{
				let message = Message::RulesetData { ruleset_name, data };
				for client in clients.iter_mut()
				{
					client.handle.send(message.clone());
				}
			}
			Ok(None)
		}
		Sub::HostRulesetUnknown {
			client_id,
			ruleset_name,
		} =>
		{
			if lobby.host.as_ref().filter(|x| x.id == client_id).is_some()
				&& lobby.is_client_hosted
			{
				let message = Message::RulesetUnknown { ruleset_name };
				for client in clients.iter_mut()
				{
					client.handle.send(message.clone());
				}
			}
			Ok(None)
		}

		Sub::RulesetRequest {
			client_id,
			ruleset_name,
		} =>
		{
			if let Some(host_client) = lobby
				.host
				.as_ref()
				.map(|host| host.id)
				.filter(|_| lobby.is_client_hosted)
				.map(|host_id| clients.iter_mut().find(|x| x.id == host_id))
				.flatten()
			{
				let message = Message::RulesetRequest { ruleset_name };
				host_client.handle.send(message);
			}
			else if let Some(requesting_client) =
				clients.iter_mut().find(|x| x.id == client_id)
			{
				let message = if ruleset::exists(&ruleset_name)
				{
					let data = ruleset::load_data(&ruleset_name).await?;
					Message::RulesetData { ruleset_name, data }
				}
				else
				{
					Message::RulesetUnknown { ruleset_name }
				};
				requesting_client.handle.send(message);
			}
			Ok(None)
		}

		Sub::ClaimHost {
			mut general_chat,
			username,
		} =>
		{
			handle_claim_host(lobby, clients, username)?;
			describe_lobby(lobby, &mut general_chat).await?;
			Ok(None)
		}
		Sub::ClaimRole {
			mut general_chat,
			username,
			role,
		} =>
		{
			handle_claim_role(lobby, clients, username, role)?;
			describe_lobby(lobby, &mut general_chat).await?;
			Ok(None)
		}
		Sub::ClaimColor {
			username_or_slot,
			color,
		} =>
		{
			change_color(lobby, clients, username_or_slot, color);
			Ok(None)
		}
		Sub::ClaimVisionType {
			username_or_slot,
			visiontype,
		} =>
		{
			change_visiontype(lobby, clients, username_or_slot, visiontype);
			Ok(None)
		}
		Sub::ClaimAi {
			username_or_slot,
			ai_name,
		} =>
		{
			change_ai(lobby, clients, username_or_slot, ai_name);
			Ok(None)
		}
		Sub::ClaimDifficulty {
			username_or_slot,
			difficulty,
		} =>
		{
			change_difficulty(lobby, clients, username_or_slot, difficulty);
			Ok(None)
		}

		Sub::AddBot { mut general_chat } =>
		{
			add_bot(lobby, clients);
			describe_lobby(lobby, &mut general_chat).await?;
			Ok(None)
		}
		Sub::RemoveBot {
			mut general_chat,
			slot,
		} =>
		{
			remove_bot(lobby, clients, slot);
			describe_lobby(lobby, &mut general_chat).await?;
			Ok(None)
		}

		Sub::EnableCustomMaps { mut general_chat } =>
		{
			become_custom_lobby(lobby, clients).await?;
			describe_lobby(lobby, &mut general_chat).await?;
			Ok(None)
		}

		Sub::PickMap {
			mut general_chat,
			map_name,
		} =>
		{
			pick_map(lobby, clients, map_name).await?;
			describe_lobby(lobby, &mut general_chat).await?;
			Ok(None)
		}
		Sub::PickChallenge {
			mut general_chat,
			challenge_key,
		} =>
		{
			pick_challenge(lobby, clients, challenge_key).await?;
			describe_lobby(lobby, &mut general_chat).await?;
			Ok(None)
		}
		Sub::PickTimer { seconds } =>
		{
			pick_timer(lobby, clients, seconds).await?;
			Ok(None)
		}
		Sub::PickRuleset { ruleset_name } =>
		{
			pick_ruleset(lobby, clients, ruleset_name).await?;
			Ok(None)
		}

		Sub::ConfirmRuleset {
			client_id,
			ruleset_name,
			mut general_chat,
			lobby_sendbuffer,
		} =>
		{
			handle_ruleset_confirmation(
				lobby,
				clients,
				client_id,
				ruleset_name,
				&mut general_chat,
				lobby_sendbuffer,
			)
			.await
		}

		Sub::Start {
			mut general_chat,
			lobby_sendbuffer,
		} =>
		{
			try_start(lobby, clients, &mut general_chat, lobby_sendbuffer).await
		}
	}
}

async fn list_lobby(
	lobby: &mut Lobby,
	lobby_sendbuffer: mpsc::Sender<Update>,
	general_chat: &mut mpsc::Sender<chat::Update>,
) -> Result<(), Error>
{
	if lobby.listing.is_some()
	{
		trace!("Refusing to re-list lobby {}.", lobby.id);
		return Ok(());
	}

	let metadata = make_description_metadata(lobby);
	let (dm_in, dm_out) = watch::channel(metadata);
	let (name_in, name_out) = watch::channel(lobby.name.clone());
	let listing = Listing {
		name: name_in,
		metadata: dm_in,
		last_sent_metadata: metadata,
	};
	lobby.listing = Some(listing);

	let update = chat::Update::ListLobby {
		lobby_id: lobby.id,
		name: name_out,
		metadata: dm_out,
		sendbuffer: lobby_sendbuffer,
	};
	general_chat.send(update).await?;
	Ok(())
}

async fn rename_lobby(
	lobby: &mut Lobby,
	new_name: String,
	general_chat: &mut mpsc::Sender<chat::Update>,
) -> Result<(), Error>
{
	lobby.name = new_name;

	if let Some(Listing { name, .. }) = &mut lobby.listing
	{
		name.broadcast(lobby.name.clone())?;
		let update = chat::Update::DescribeLobby { lobby_id: lobby.id };
		general_chat.send(update).await?;
	}
	Ok(())
}

async fn describe_lobby(
	lobby: &mut Lobby,
	general_chat: &mut mpsc::Sender<chat::Update>,
) -> Result<(), Error>
{
	let metadata = make_description_metadata(lobby);
	if let Some(listing) = &mut lobby.listing
	{
		if metadata != listing.last_sent_metadata
		{
			listing.metadata.broadcast(metadata)?;
			listing.last_sent_metadata = metadata;
			let update = chat::Update::DescribeLobby { lobby_id: lobby.id };
			general_chat.send(update).await?;
		}
	}
	Ok(())
}

fn make_description_metadata(lobby: &Lobby) -> LobbyMetadata
{
	debug_assert!(lobby.bots.len() <= 0xFF);
	let num_bot_players = lobby.bots.len() as i32;

	match lobby.lobby_type
	{
		LobbyType::Generic | LobbyType::Custom | LobbyType::Challenge =>
		{
			debug_assert!(lobby.max_players > 0);
		}
		LobbyType::OneVsOne =>
		{
			debug_assert!(lobby.max_players == 2);
		}
		LobbyType::Tutorial =>
		{
			debug_assert!(lobby.max_players == 2);
			debug_assert!(num_bot_players == 1);
		}
		LobbyType::Replay =>
		{
			debug_assert!(lobby.max_players == 0);
		}
	}
	debug_assert!(lobby.num_players <= lobby.max_players);
	debug_assert!(num_bot_players <= lobby.num_players);

	LobbyMetadata {
		max_players: lobby.max_players,
		num_players: lobby.num_players,
		num_bot_players,
		lobby_type: lobby.lobby_type,
		is_public: lobby.is_public,
	}
}

#[derive(Debug, Clone)]
struct Bot
{
	slot: Botslot,
	ai_name: String,
	difficulty: Difficulty,
}

#[derive(Debug, Clone)]
struct Client
{
	id: Keycode,
	user_id: UserId,
	username: String,
	handle: client::Handle,
}

async fn handle_join(
	lobby: &mut Lobby,
	client_id: Keycode,
	client_user_id: UserId,
	client_username: String,
	client_handle: client::Handle,
	lobby_sendbuffer: mpsc::Sender<Update>,
	general_chat: &mut mpsc::Sender<chat::Update>,
	desired_metadata: Option<LobbyMetadata>,
	invite: Option<Invite>,
	clients: &mut Vec<Client>,
) -> Result<(), Error>
{
	let forced_role = match &invite
	{
		Some(Invite::JoinSecret(_)) => None,
		Some(Invite::SpectateSecret(_)) => Some(Role::Observer),
		None => None,
	};
	let mut handle_for_listing = client_handle.clone();

	let is_invited = if let Some(invite) = invite
	{
		if invite.secret().lobby_id != lobby.id
		{
			warn!("Client {} has invite for different lobby", client_id);
			return Ok(());
		}
		// Make sure the person that sent the invitation is still present.
		clients.iter().any(|x| x.handle.verify_invite(&invite))
	}
	else
	{
		false
	};

	if !lobby.is_public && !is_invited
	{
		return Ok(());
	}

	do_join(
		lobby,
		client_id,
		client_user_id,
		client_username.clone(),
		client_handle,
		lobby_sendbuffer,
		clients,
	);

	let update = chat::Update::JoinedLobby {
		client_id,
		lobby_id: lobby.id,
	};
	general_chat.send(update).await?;

	// If the newcomer was invited, their role might be forced to be observer.
	change_role(lobby, clients, client_id, forced_role)?;

	if let Some(metadata) = desired_metadata
	{
		if lobby.listing.is_some()
		{
			debug!("Ignoring desired metadata; lobby {} is listed", lobby.id);
		}
		else
		{
			become_desired_lobby(lobby, clients, metadata).await?;
		}
	}

	// Describe the lobby to the client so that Discord presence is updated.
	if lobby.listing.is_some()
	{
		let message = Message::ListLobby {
			lobby_id: lobby.id,
			lobby_name: lobby.name.clone(),
			metadata: make_description_metadata(lobby),
		};
		handle_for_listing.send(message);
	}

	// Describe the lobby to the chat if the number of players changed.
	if Some(&Role::Player) == lobby.roles.get(&client_id)
	{
		describe_lobby(lobby, general_chat).await?;
	}

	// Send secrets for Discord invites and Ask-to-Join.
	send_secrets(lobby.id, client_id, clients)?;

	Ok(())
}

fn do_join(
	lobby: &mut Lobby,
	client_id: Keycode,
	client_user_id: UserId,
	client_username: String,
	client_handle: client::Handle,
	lobby_sendbuffer: mpsc::Sender<Update>,
	clients: &mut Vec<Client>,
)
{
	let mut newcomer = Client {
		id: client_id,
		user_id: client_user_id,
		username: client_username,
		handle: client_handle,
	};

	// Tell the newcomer which users are already in the lobby.
	for other in clients.iter()
	{
		newcomer.handle.send(Message::JoinLobby {
			lobby_id: Some(lobby.id),
			username: Some(other.username.clone()),
			invite: None,
		});

		if let Some(&role) = lobby.roles.get(&other.id)
		{
			newcomer.handle.send(Message::ClaimRole {
				username: other.username.clone(),
				role,
			});
		}
		if let Some(&color) = lobby.player_colors.get(&other.id)
		{
			newcomer.handle.send(Message::ClaimColor {
				username_or_slot: UsernameOrSlot::Username(
					other.username.clone(),
				),
				color,
			});
		}
		if let Some(&visiontype) = lobby.player_visiontypes.get(&other.id)
		{
			newcomer.handle.send(Message::ClaimVisionType {
				username_or_slot: UsernameOrSlot::Username(
					other.username.clone(),
				),
				visiontype,
			});
		}
	}

	if let Some(host) = &lobby.host
	{
		// Tell the newcomer who is host.
		newcomer.handle.send(Message::ClaimHost {
			username: Some(host.username.clone()),
		});
	}

	if lobby.lobby_type != LobbyType::Replay
	{
		// Tell the newcomer the AI pool.
		for (name, metadata) in &lobby.ai_pool
		{
			newcomer.handle.send(Message::ListAi {
				ai_name: name.clone(),
				metadata: metadata.clone(),
			});
		}
	}

	for bot in &lobby.bots
	{
		newcomer.handle.send(Message::AddBot {
			slot: Some(bot.slot),
		});
		newcomer.handle.send(Message::ClaimAi {
			username_or_slot: UsernameOrSlot::Slot(bot.slot),
			ai_name: bot.ai_name.clone(),
		});
		newcomer.handle.send(Message::ClaimDifficulty {
			username_or_slot: UsernameOrSlot::Slot(bot.slot),
			difficulty: bot.difficulty,
		});
		if let Some(&color) = lobby.bot_colors.get(&bot.slot)
		{
			newcomer.handle.send(Message::ClaimColor {
				username_or_slot: UsernameOrSlot::Slot(bot.slot),
				color,
			});
		}
		if let Some(&visiontype) = lobby.bot_visiontypes.get(&bot.slot)
		{
			newcomer.handle.send(Message::ClaimVisionType {
				username_or_slot: UsernameOrSlot::Slot(bot.slot),
				visiontype,
			});
		}
	}

	if lobby.lobby_type != LobbyType::Replay
	{
		for (mapname, metadata) in &lobby.map_pool
		{
			newcomer.handle.send(Message::ListMap {
				map_name: mapname.clone(),
				metadata: metadata.clone(),
			});
		}

		newcomer.handle.send(Message::PickMap {
			map_name: lobby.map_name.clone(),
		});
		newcomer.handle.send(Message::PickTimer {
			seconds: lobby.timer_in_seconds,
		});

		newcomer.handle.send(Message::ListRuleset {
			ruleset_name: lobby.ruleset_name.clone(),
			metadata: Some(ListRulesetMetadata::Forwarding {
				lobby_id: lobby.id,
			}),
		});
		newcomer.handle.send(Message::PickRuleset {
			ruleset_name: lobby.ruleset_name.clone(),
		});
	}

	let message = Message::JoinLobby {
		lobby_id: Some(lobby.id),
		username: Some(newcomer.username.clone()),
		invite: None,
	};
	for client in clients.iter_mut()
	{
		client.handle.send(message.clone());
	}
	newcomer.handle.send(message);

	let update = client::Update::JoinedLobby {
		lobby_id: lobby.id,
		lobby: lobby_sendbuffer,
	};
	newcomer.handle.notify(update);

	clients.push(newcomer);
}

fn send_secrets(
	lobby_id: Keycode,
	client_id: Keycode,
	clients: &mut Vec<Client>,
) -> Result<(), Error>
{
	let client = clients
		.iter_mut()
		.find(|x| x.id == client_id)
		.ok_or(Error::ClientMissing)?;
	client.handle.generate_and_send_secrets(lobby_id);
	Ok(())
}

async fn handle_leave(
	lobby: &mut Lobby,
	client_id: Keycode,
	clients: &mut Vec<Client>,
	general_chat: &mut mpsc::Sender<chat::Update>,
) -> Result<(), Error>
{
	let host_left = lobby
		.host
		.as_ref()
		.map(|x| x.id == client_id)
		.unwrap_or(false);
	let removed: Vec<Client> = if host_left
	{
		// When the host leaves, the lobby is disbanded.
		clients.drain(0..).collect()
	}
	else
	{
		clients
			.e_drain_where(|client| client.id == client_id)
			.collect()
	};

	handle_removed(lobby, clients, removed).await?;

	let update = chat::Update::LeftLobby {
		lobby_id: lobby.id,
		client_id,
	};
	general_chat.send(update).await?;

	if clients.is_empty()
	{
		let update = chat::Update::DisbandLobby { lobby_id: lobby.id };
		general_chat.send(update).await?;
	}
	else
	{
		describe_lobby(lobby, general_chat).await?;
	}

	Ok(())
}

async fn handle_removed(
	lobby: &mut Lobby,
	clients: &mut Vec<Client>,
	removed: Vec<Client>,
) -> Result<(), Error>
{
	for removed_client in removed
	{
		let Client {
			id,
			user_id: _,
			username,
			mut handle,
		} = removed_client;

		let message = Message::LeaveLobby {
			lobby_id: Some(lobby.id),
			username: Some(username),
		};

		for client in clients.iter_mut()
		{
			client.handle.send(message.clone());
		}

		handle.send(message);

		let removed_color = lobby.player_colors.remove(&id);
		if let Some(color) = removed_color
		{
			lobby.available_colors.push(color);
		}

		lobby.player_visiontypes.remove(&id);

		let removed_role = lobby.roles.remove(&id);
		if removed_role == Some(Role::Player)
		{
			lobby.num_players -= 1;
		}
	}

	Ok(())
}

fn handle_claim_host(
	lobby: &mut Lobby,
	clients: &mut Vec<Client>,
	username: String,
) -> Result<(), Error>
{
	// Find any client based on the username supplied by the sender.
	let client = match clients.into_iter().find(|x| x.username == username)
	{
		Some(client) => client,
		None =>
		{
			// Client not found.
			// FUTURE let the sender know somehow?
			return Ok(());
		}
	};

	if let Some(host) = &lobby.host
	{
		// Claim failed. Remind the claimant of the actual host.
		client.handle.send(Message::ClaimHost {
			username: Some(host.username.clone()),
		});
		return Ok(());
	}

	// Claim successful.
	lobby.host = Some(Host {
		id: client.id,
		username: username.clone(),
	});

	// Announce the new host.
	let message = Message::ClaimHost {
		username: Some(username),
	};
	for client in clients.iter_mut()
	{
		client.handle.send(message.clone());
	}

	Ok(())
}

fn handle_claim_role(
	lobby: &mut Lobby,
	clients: &mut Vec<Client>,
	username: String,
	role: Role,
) -> Result<(), Error>
{
	// Find any client based on the username supplied by the sender.
	let client = match clients.iter().find(|x| x.username == username)
	{
		Some(client) => client,
		None =>
		{
			// Client not found.
			return Ok(());
		}
	};
	let subject_client_id = client.id;

	change_role(lobby, clients, subject_client_id, Some(role))
}

fn change_role(
	lobby: &mut Lobby,
	clients: &mut Vec<Client>,
	client_id: Keycode,
	preferred_role: Option<Role>,
) -> Result<(), Error>
{
	let client = clients
		.iter()
		.find(|x| x.id == client_id)
		.ok_or(Error::ClientMissing)?;
	let client_username = client.username.clone();

	let assigned_role = match preferred_role
	{
		Some(Role::Player) =>
		{
			if lobby.num_players < lobby.max_players
			{
				Role::Player
			}
			else
			{
				// Claim failed. The user keeps their original role.
				if let Some(&oldrole) = lobby.roles.get(&client_id)
				{
					let message = Message::ClaimRole {
						username: client_username,
						role: oldrole,
					};
					for client in clients.iter_mut()
					{
						client.handle.send(message.clone());
					}
				}
				return Ok(());
			}
		}
		Some(Role::Observer) => Role::Observer,
		None =>
		{
			if lobby.num_players < lobby.max_players
			{
				Role::Player
			}
			else
			{
				Role::Observer
			}
		}
	};

	let previous_role = lobby.roles.insert(client_id, assigned_role);
	match previous_role
	{
		Some(Role::Player) => lobby.num_players -= 1,
		Some(Role::Observer) => (),
		None => (),
	}

	let message = Message::ClaimRole {
		username: client_username,
		role: assigned_role,
	};
	for client in clients.iter_mut()
	{
		client.handle.send(message.clone());
	}

	if assigned_role == Role::Player
	{
		lobby.num_players += 1;
	}
	else
	{
		// The player loses their player color when they stop being a player.
		let removed_color = lobby.player_colors.remove(&client_id);
		if let Some(color) = removed_color
		{
			lobby.available_colors.push(color);
		}

		// If the lobby used to be an AI lobby, we keep it that way.
		// A lobby is an AI lobby in this sense if there is at most 1 human
		// and all other slots are filled by AI players.
		if lobby.bots.len() == lobby.num_players as usize
			&& lobby.num_players + 1 == lobby.max_players
		{
			add_bot(lobby, clients);
		}
	}

	Ok(())
}

fn change_color(
	lobby: &mut Lobby,
	clients: &mut Vec<Client>,
	mut username_or_slot: UsernameOrSlot,
	color: PlayerColor,
)
{
	if let UsernameOrSlot::Empty(_empty) = username_or_slot
	{
		match lobby.bots.last()
		{
			Some(bot) =>
			{
				username_or_slot = UsernameOrSlot::Slot(bot.slot);
			}
			None =>
			{}
		}
	}

	let resulting_color = match &username_or_slot
	{
		UsernameOrSlot::Username(ref username) =>
		{
			let client = clients.iter().find(|x| &x.username == username);
			let client_id = match client
			{
				Some(client) => client.id,
				None =>
				{
					warn!("Failed to find client named {}.", username);
					return;
				}
			};

			match lobby.roles.get(&client_id)
			{
				Some(Role::Player) =>
				{}
				Some(Role::Observer) | None =>
				{
					warn!("Cannot assign to non-player {}.", client_id);
					return;
				}
			}

			if color == PlayerColor::None
			{
				// The player reliquishes their old claim.
				let removed_color = lobby.player_colors.remove(&client_id);
				if let Some(oldcolor) = removed_color
				{
					lobby.available_colors.push(oldcolor);
				}
				color
			}
			else if lobby.player_colors.get(&client_id) == Some(&color)
			{
				// The player already has this color.
				color
			}
			else if lobby.available_colors.contains(&color)
			{
				// Claim successful.
				lobby.available_colors.retain(|&x| x != color);
				let oldcolor = lobby.player_colors.insert(client_id, color);
				if let Some(oldcolor) = oldcolor
				{
					lobby.available_colors.push(oldcolor);
				}
				color
			}
			else
			{
				// Claim failed. The player keeps their original color.
				match lobby.player_colors.get(&client_id)
				{
					Some(&oldcolor) => oldcolor,
					None => PlayerColor::None,
				}
			}
		}
		&UsernameOrSlot::Slot(slot) =>
		{
			if lobby.bots.iter_mut().find(|x| x.slot == slot).is_none()
			{
				warn!("Failed to find bot '{:?}'.", slot);
				return;
			}

			if color == PlayerColor::None
			{
				// The bot reliquishes its old claim.
				let removed_color = lobby.bot_colors.remove(&slot);
				if let Some(oldcolor) = removed_color
				{
					lobby.available_colors.push(oldcolor);
				}
				color
			}
			else if lobby.bot_colors.get(&slot) == Some(&color)
			{
				// The bot already has this color.
				color
			}
			else if lobby.available_colors.contains(&color)
			{
				// Claim successful.
				lobby.available_colors.retain(|&x| x != color);
				let oldcolor = lobby.bot_colors.insert(slot, color);
				if let Some(oldcolor) = oldcolor
				{
					lobby.available_colors.push(oldcolor);
				}
				color
			}
			else
			{
				// Claim failed. The bot keeps its original color.
				match lobby.bot_colors.get(&slot)
				{
					Some(&oldcolor) => oldcolor,
					None => PlayerColor::None,
				}
			}
		}
		&UsernameOrSlot::Empty(_empty) =>
		{
			warn!("Failed to find latest bot: there are no bots.");
			return;
		}
	};

	// Broadcast whatever the result of the claim was.
	for client in clients.iter_mut()
	{
		client.handle.send(Message::ClaimColor {
			username_or_slot: username_or_slot.clone(),
			color: resulting_color,
		});
	}
}

fn change_visiontype(
	lobby: &mut Lobby,
	clients: &mut Vec<Client>,
	mut username_or_slot: UsernameOrSlot,
	mut visiontype: VisionType,
)
{
	if lobby.lobby_type == LobbyType::OneVsOne
		&& visiontype != VisionType::Normal
	{
		warn!("Cannot change visiontype in onevsone lobby {}.", lobby.id);
		visiontype = VisionType::Normal;
	}

	if let UsernameOrSlot::Empty(_empty) = username_or_slot
	{
		match lobby.bots.last()
		{
			Some(bot) =>
			{
				username_or_slot = UsernameOrSlot::Slot(bot.slot);
			}
			None =>
			{}
		}
	}

	match &username_or_slot
	{
		UsernameOrSlot::Username(ref username) =>
		{
			let client = clients.iter().find(|x| &x.username == username);
			let client_id = match client
			{
				Some(client) => client.id,
				None =>
				{
					warn!("Failed to find client named {}.", username);
					return;
				}
			};

			match lobby.roles.get(&client_id)
			{
				Some(Role::Player) =>
				{}
				Some(Role::Observer) | None =>
				{
					warn!("Cannot assign to non-player {}.", client_id);
					return;
				}
			}

			lobby.player_visiontypes.insert(client_id, visiontype);
		}
		&UsernameOrSlot::Slot(slot) =>
		{
			if lobby.bots.iter_mut().find(|x| x.slot == slot).is_none()
			{
				warn!("Failed to find bot '{:?}'.", slot);
				return;
			}

			lobby.bot_visiontypes.insert(slot, visiontype);
		}
		&UsernameOrSlot::Empty(_empty) =>
		{
			warn!("Failed to find latest bot: there are no bots.");
			return;
		}
	};

	// Broadcast the claim.
	for client in clients.iter_mut()
	{
		client.handle.send(Message::ClaimVisionType {
			username_or_slot: username_or_slot.clone(),
			visiontype,
		});
	}
}

fn change_ai(
	lobby: &mut Lobby,
	clients: &mut Vec<Client>,
	username_or_slot: UsernameOrSlot,
	ai_name: String,
)
{
	let slot: Option<Botslot> = match username_or_slot
	{
		UsernameOrSlot::Username(username) =>
		{
			warn!("Failed to find bot with username '{:?}'.", username);
			return;
		}
		UsernameOrSlot::Slot(slot) => Some(slot),
		UsernameOrSlot::Empty(_empty) => match lobby.bots.last()
		{
			Some(bot) => Some(bot.slot),
			None => None,
		},
	};

	let mut bot = {
		let found = match slot
		{
			Some(slot) => lobby.bots.iter_mut().find(|x| x.slot == slot),
			None => lobby.bots.last_mut(),
		};
		match found
		{
			Some(bot) => bot,
			None =>
			{
				warn!("Failed to find bot '{:?}'.", slot);
				return;
			}
		}
	};

	let connected = lobby.connected_ais.iter().find(|x| x.ai_name == ai_name);

	if lobby.is_client_hosted
	{
		// Checking if it exists is the responsibility of the host.
	}
	else if connected.is_none() && !ai::exists(&ai_name)
	{
		warn!("Cannot set AI to non-existing '{}'.", ai_name);
		for client in clients.iter_mut()
		{
			client.handle.send(Message::ClaimAi {
				username_or_slot: UsernameOrSlot::Slot(bot.slot),
				ai_name: bot.ai_name.clone(),
			});
		}
		return;
	}
	else if lobby
		.ai_name_blockers
		.iter()
		.any(|blocker| ai_name.to_lowercase().contains(blocker))
	{
		warn!("Cannot set AI to blocked '{}'.", ai_name);
		for client in clients.iter_mut()
		{
			client.handle.send(Message::ClaimAi {
				username_or_slot: UsernameOrSlot::Slot(bot.slot),
				ai_name: bot.ai_name.clone(),
			});
		}
		return;
	}

	if lobby.ai_pool.iter().find(|&(x, _)| x == &ai_name).is_none()
	{
		let metadata = connected.map(|ai| {
			ListAiMetadata::Authors(BotAuthorsMetadata {
				authors: ai.authors.clone(),
			})
		});

		lobby.ai_pool.push((ai_name.clone(), metadata.clone()));

		for client in clients.iter_mut()
		{
			client.handle.send(Message::ListAi {
				ai_name: ai_name.clone(),
				metadata: metadata.clone(),
			});
		}
	}

	bot.ai_name = ai_name;

	for client in clients.iter_mut()
	{
		client.handle.send(Message::ClaimAi {
			username_or_slot: UsernameOrSlot::Slot(bot.slot),
			ai_name: bot.ai_name.clone(),
		});
	}
}

fn change_difficulty(
	lobby: &mut Lobby,
	clients: &mut Vec<Client>,
	username_or_slot: UsernameOrSlot,
	difficulty: Difficulty,
)
{
	let slot: Option<Botslot> = match username_or_slot
	{
		UsernameOrSlot::Username(username) =>
		{
			warn!("Failed to find bot with username '{:?}'.", username);
			return;
		}
		UsernameOrSlot::Slot(slot) => Some(slot),
		UsernameOrSlot::Empty(_empty) => None,
	};

	let mut bot = {
		let found = match slot
		{
			Some(slot) => lobby.bots.iter_mut().find(|x| x.slot == slot),
			None => lobby.bots.last_mut(),
		};
		match found
		{
			Some(bot) => bot,
			None =>
			{
				warn!("Failed to find bot '{:?}'.", slot);
				return;
			}
		}
	};

	if difficulty == Difficulty::None && bot.ai_name != "Dummy"
	{
		warn!("Cannot send difficulty of AI '{}' to none.", bot.ai_name);
		for client in clients.iter_mut()
		{
			client.handle.send(Message::ClaimDifficulty {
				username_or_slot: UsernameOrSlot::Slot(bot.slot),
				difficulty,
			});
		}
		return;
	}

	bot.difficulty = difficulty;

	for client in clients.iter_mut()
	{
		client.handle.send(Message::ClaimDifficulty {
			username_or_slot: UsernameOrSlot::Slot(bot.slot),
			difficulty,
		});
	}
}

fn add_bot(lobby: &mut Lobby, clients: &mut Vec<Client>)
{
	if lobby.lobby_type == LobbyType::OneVsOne
	{
		warn!("Cannot add bot in onevsone lobby {}.", lobby.id);
		return;
	}

	if lobby.num_players >= lobby.max_players
	{
		warn!("Cannot add bot to lobby {}: lobby full", lobby.id);
		return;
	}

	let slot = {
		if lobby.open_botslots.is_empty()
		{
			warn!("Cannot add bot to lobby {}: all slots taken", lobby.id);
			return;
		}
		let mut rng = rand::thread_rng();
		let i = rng.gen_range(0, lobby.open_botslots.len());
		lobby.open_botslots.swap_remove(i)
	};

	let ai_name = match lobby.ai_pool.first()
	{
		Some((name, _metadata)) => name.clone(),
		None => "Dummy".to_string(),
	};
	let bot = Bot {
		slot,
		ai_name,
		difficulty: Difficulty::Medium,
	};

	for client in clients.iter_mut()
	{
		client.handle.send(Message::AddBot {
			slot: Some(bot.slot),
		});
		client.handle.send(Message::ClaimAi {
			username_or_slot: UsernameOrSlot::Slot(bot.slot),
			ai_name: bot.ai_name.clone(),
		});
		client.handle.send(Message::ClaimDifficulty {
			username_or_slot: UsernameOrSlot::Slot(bot.slot),
			difficulty: bot.difficulty,
		});
	}

	lobby.bots.push(bot);
	lobby.num_players += 1;
}

fn remove_bot(lobby: &mut Lobby, clients: &mut Vec<Client>, slot: Botslot)
{
	if lobby.bots.iter().any(|x| x.slot == slot)
	{
		lobby.bots.retain(|x| x.slot != slot);
		lobby.num_players -= 1;
		lobby.open_botslots.push(slot);

		let removed_color = lobby.bot_colors.remove(&slot);
		if let Some(color) = removed_color
		{
			lobby.available_colors.push(color);
		}

		lobby.bot_visiontypes.remove(&slot);

		for client in clients.iter_mut()
		{
			client.handle.send(Message::RemoveBot { slot });
		}
	}
}

async fn pick_map(
	lobby: &mut Lobby,
	clients: &mut Vec<Client>,
	map_name: String,
) -> Result<(), Error>
{
	// Is this a game lobby?
	if lobby.lobby_type == LobbyType::Replay
	{
		warn!("Cannot pick map for replay lobby {}.", lobby.id);
		return Ok(());
	}

	let found = lobby.map_pool.iter().find(|&(x, _)| *x == map_name);

	// The two player maps in the official map pool are compatible with
	// NeuralNewt (see below); note that unofficial maps can be added to
	// map_pool in the code below, but then a block occurred when that happened.
	let is_neural_newt_compatible = match found
	{
		Some((_, metadata)) =>
		{
			metadata.playercount == 2
				&& metadata.cols <= 20
				&& metadata.rows <= 13
		}
		None => map_name == "1v1",
	};

	let found = if found.is_some()
	{
		found
	}
	else if lobby.lobby_type == LobbyType::OneVsOne
	{
		warn!("Cannot pick unlisted map in onevsone lobby {}.", lobby.id);
		None
	}
<<<<<<< HEAD
	else if lobby.is_client_hosted
	{
		// Checking if it exists is the responsibility of the host.
		// But the host should have sent a ListMap beforehand.
		None
	}
	// FUTURE check if map in hidden pool or client is developer
=======
>>>>>>> 02f4d022
	else if map::exists(&map_name)
	{
		let metadata = map::load_metadata(&map_name).await?;

		let message = Message::ListMap {
			map_name: map_name.clone(),
			metadata: metadata.clone(),
		};
		for client in clients.iter_mut()
		{
			client.handle.send(message.clone());
		}

		lobby.map_pool.push((map_name.clone(), metadata));
		lobby.map_pool.last()
	}
	else if map_name.len() >= 3
	{
		// Partial search for '1v1' or 'ffa'.
		let pat = &map_name;
		lobby.map_pool.iter().find(|&(name, _)| name.contains(pat))
	}
	else
	{
		None
	};

	let (name, metadata) = match found
	{
		Some(x) => x,
		None =>
		{
			// Pick failed, send the current map.
			warn!(
				"Cannot pick non-existing map '{}' in lobby {}.",
				map_name, lobby.id
			);
			let message = Message::PickMap {
				map_name: lobby.map_name.clone(),
			};
			for client in clients.iter_mut()
			{
				client.handle.send(message.clone());
			}
			return Ok(());
		}
	};

	lobby.map_name = name.to_string();

	let message = Message::PickMap {
		map_name: lobby.map_name.clone(),
	};
	for client in clients.iter_mut()
	{
		client.handle.send(message.clone());
	}

	// If this is a custom lobby, change rulesets based on the map.
	let custom_ruleset = if lobby.lobby_type == LobbyType::Custom
	{
		if metadata.pool_type == map::PoolType::Custom
		{
			metadata.ruleset_name.clone()
		}
		else
		{
			None
		}
	}
	else
	{
		None
	};

	// We might have a new playercount.
	let playercount = if metadata.playercount < 2
	{
		warn!("Map playercount cannot be less than 2.");
		2
	}
	else if metadata.playercount as usize > PLAYER_MAX
	{
		warn!("Map playercount cannot be more than PLAYER_MAX.");
		PLAYER_MAX as i32
	}
	else
	{
		metadata.playercount
	};

	// We may need to demote players to observers.
	let oldcount = lobby.max_players;
	let mut newcount = 0;
	let mut humancount = 0;
	let mut botcount = 0;
	let mut demotions = Vec::new();
	for client in clients.iter_mut()
	{
		if lobby.roles.get(&client.id) == Some(&Role::Player)
		{
			if newcount < playercount
			{
				newcount += 1;
				humancount += 1;
			}
			else
			{
				demotions.push(client.id);
			}
		}
	}
	for id in demotions
	{
		change_role(lobby, clients, id, Some(Role::Observer))?;
	}

	// We may need to remove bots.
	let mut removals = Vec::new();
	for bot in &lobby.bots
	{
		if newcount < playercount
		{
			newcount += 1;
			botcount += 1;
		}
		else
		{
			removals.push(bot.slot);
		}
	}
	for slot in removals
	{
		remove_bot(lobby, clients, slot);
	}

	// We have a new playercount.
	lobby.max_players = playercount;

	// The current version of NeuralNewt can only run on maps that are at most
	// 20 cols by 13 rows; other maps will probably cause the NN to crash.
	if !is_neural_newt_compatible
	{
		let blocker = "neuralnewt".to_string();
		block_ai(lobby, clients, blocker);
	}

	// If the lobby used to be an AI lobby, we keep it that way.
	// A lobby is an AI lobby in this sense if there is at most 1 human
	// and all other slots are filled by AI players.
	if humancount <= 1 && humancount + botcount == oldcount
	{
		for _ in oldcount..playercount
		{
			add_bot(lobby, clients);
		}
	}

	// If this is a custom lobby, change rulesets based on the map.
	if let Some(ruleset_name) = custom_ruleset
	{
		pick_ruleset(lobby, clients, ruleset_name).await?;
	}
	else if lobby.ruleset_name != ruleset::current()
	{
		pick_ruleset(lobby, clients, ruleset::current()).await?;
	}

	Ok(())
}

async fn become_desired_lobby(
	lobby: &mut Lobby,
	clients: &mut Vec<Client>,
	desired_metadata: LobbyMetadata,
) -> Result<(), Error>
{
	if lobby.lobby_type != LobbyType::Generic
	{
		warn!(
			"Cannot turn non-generic lobby {} into desired lobby.",
			lobby.id
		);
		return Ok(());
	}

	// Prevent lobbies from being drastically changed if there are
	// multiple human players present.
	if clients.len() > 1
	{
		warn!(
			"Cannot turn lobby {} with {} clients into desired lobby.",
			lobby.id,
			clients.len()
		);
		return Ok(());
	}

	match desired_metadata
	{
		LobbyMetadata {
			lobby_type: LobbyType::Generic,
			max_players,
			num_bot_players,
			..
		} if num_bot_players >= 0 && num_bot_players <= max_players =>
		{
			let max_players = max_players as usize;
			let num_bot_players = num_bot_players as usize;
			set_max_players_as_desired(lobby, clients, max_players).await?;
			add_or_remove_bots_as_desired(lobby, clients, num_bot_players)?;
		}
		LobbyMetadata {
			lobby_type: LobbyType::OneVsOne,
			max_players: 2,
			num_bot_players: 0,
			..
		} =>
		{
			lobby.lobby_type = LobbyType::OneVsOne;
			restrict_map_pool_for_one_vs_one(lobby).await?;
		}
		LobbyMetadata {
			lobby_type: LobbyType::Custom,
			max_players,
			num_bot_players,
			..
		} if num_bot_players >= 0 && num_bot_players <= max_players =>
		{
			let max_players = max_players as usize;
			let num_bot_players = num_bot_players as usize;
			become_custom_lobby(lobby, clients).await?;
			set_max_players_as_desired(lobby, clients, max_players).await?;
			add_or_remove_bots_as_desired(lobby, clients, num_bot_players)?;
		}
		LobbyMetadata {
			lobby_type: LobbyType::Tutorial,
			..
		} =>
		{
			become_tutorial_lobby(lobby, clients).await?;
		}
		LobbyMetadata {
			lobby_type: LobbyType::Challenge,
			..
		} =>
		{
			become_challenge_lobby(lobby, clients).await?;
		}
		_ =>
		{
			warn!("Cannot turn lobby {} into desired lobby.", lobby.id);
			return Ok(());
		}
	}

	lobby.is_public = desired_metadata.is_public;

	Ok(())
}

async fn restrict_map_pool_for_one_vs_one(
	lobby: &mut Lobby,
) -> Result<(), Error>
{
	let filtered: Vec<(String, map::Metadata)> = lobby
		.map_pool
		.iter()
		.filter(|(name, _metadata)| name.contains("1v1"))
		.cloned()
		.collect();
	if filtered.is_empty()
	{
		error!(
			"Cannot turn lobby {} into a 1v1 lobby without 1v1 maps.",
			lobby.id
		);
		return Err(Error::EmptyMapPool);
	}
	lobby.map_pool = filtered;
	Ok(())
}

async fn set_max_players_as_desired(
	lobby: &mut Lobby,
	clients: &mut Vec<Client>,
	desired_max_players: usize,
) -> Result<(), Error>
{
	let suffix = match desired_max_players
	{
		2 => "1v1",
		3 => "3ffa",
		4 => "4ffa",
		5 => "5ffa",
		6 => "6ffa",
		7 => "7ffa",
		8 => "8ffa",
		_ =>
		{
			warn!(
				"Cannot turn lobby {} into a lobby for {} players.",
				lobby.id, desired_max_players
			);
			return Ok(());
		}
	};
	pick_map(lobby, clients, suffix.to_string()).await
}

fn add_or_remove_bots_as_desired(
	lobby: &mut Lobby,
	clients: &mut Vec<Client>,
	desired_num_bot_players: usize,
) -> Result<(), Error>
{
	let from = lobby.bots.len();
	for _ in from..desired_num_bot_players
	{
		add_bot(lobby, clients);
	}

	let to_be_removed: Vec<Botslot> = lobby.bots[desired_num_bot_players..]
		.iter()
		.map(|x| x.slot)
		.rev()
		.collect();
	for slot in to_be_removed
	{
		remove_bot(lobby, clients, slot);
	}

	Ok(())
}

async fn become_tutorial_lobby(
	lobby: &mut Lobby,
	clients: &mut Vec<Client>,
) -> Result<(), Error>
{
	// Is this a game lobby?
	if lobby.lobby_type == LobbyType::Generic
	{
		// Prevent lobbies from being turned to tutorial lobbies if there are
		// multiple human players present.
		if clients.len() > 1
		{
			warn!(
				"Cannot turn lobby {} with {} clients into tutorial.",
				lobby.id,
				clients.len()
			);
			return Ok(());
		}

		lobby.lobby_type = LobbyType::Tutorial;
	}
	else if lobby.lobby_type == LobbyType::Tutorial
	{
		debug!("Cannot turn tutorial lobby {} into tutorial.", lobby.id);
		return Ok(());
	}
	else
	{
		warn!("Cannot turn non-generic lobby {} into tutorial.", lobby.id);
		return Ok(());
	}

	let client_id = match clients.first()
	{
		Some(client) => client.id,
		None =>
		{
			warn!(
				"Cannot turn lobby {} without clients into tutorial.",
				lobby.id,
			);
			return Ok(());
		}
	};

	pick_map(lobby, clients, "tutorial".to_string()).await?;
	pick_timer(lobby, clients, 0).await?;

	lobby
		.player_visiontypes
		.insert(client_id, VisionType::Global);

	let ai_name = "TutorialTurtle";
	let difficulty = Difficulty::Easy;
	let num = 1;
	for _ in 0..num
	{
		add_bot(lobby, clients);
		let latest = UsernameOrSlot::Empty(botslot::EmptyBotslot);
		change_ai(lobby, clients, latest, ai_name.to_string());
		let latest = UsernameOrSlot::Empty(botslot::EmptyBotslot);
		change_difficulty(lobby, clients, latest, difficulty);
	}

	Ok(())
}

async fn become_challenge_lobby(
	lobby: &mut Lobby,
	clients: &mut Vec<Client>,
) -> Result<(), Error>
{
<<<<<<< HEAD
	if let Some(challenge_key) =
		lobby.challenge_pool.first().map(|x| x.key.clone())
	{
		pick_challenge(lobby, clients, challenge_key).await
	}
	else
	{
		Err(Error::EmptyChallengePool)
	}
}

async fn pick_challenge(
	lobby: &mut Lobby,
	clients: &mut Vec<Client>,
	challenge_key: String,
) -> Result<(), Error>
{
	// FUTURE check if client is host

=======
>>>>>>> 02f4d022
	// Is this a game lobby?
	if lobby.lobby_type == LobbyType::Generic
	{
		// Prevent lobbies from being turned to challenge lobbies if there are
		// multiple human players present.
		if clients.len() > 1
		{
			warn!(
				"Cannot turn lobby {} with {} clients into challenge.",
				lobby.id,
				clients.len()
			);
			return Ok(());
		}

		lobby.lobby_type = LobbyType::Challenge;
	}
	else if lobby.lobby_type == LobbyType::Challenge
	{
		// Continue below.
	}
	else
	{
		warn!("Cannot turn non-generic lobby {} into challenge.", lobby.id);
		return Ok(());
	}

	if lobby.is_client_hosted
	{
		let sanitized_key = sanitize_challenge_key(&challenge_key);
		lobby.challenge = Some((None, sanitized_key));
		return Ok(());
	}

	let id = lobby
		.challenge_pool
		.iter()
		.find(|x| x.key == challenge_key)
		.map(|x| x.id)
		.ok_or_else(|| Error::EmptyChallengePool)?;
	lobby.challenge = Some((Some(id), challenge_key.clone()));

	for client in clients.iter_mut()
	{
		client.handle.send(Message::PickChallenge {
			challenge_key: challenge_key.clone(),
		});
	}

	pick_map(lobby, clients, challenge::map_name(id)).await?;
	match challenge::ruleset_name(id)
	{
		Some(ruleset_name) =>
		{
			pick_ruleset(lobby, clients, ruleset_name).await?;
		}
		None =>
		{}
	}
	pick_timer(lobby, clients, 0).await?;

	let ai_name = challenge::bot_name(id);
	let difficulty = challenge::bot_difficulty(id);
	let num = challenge::num_bots(id);
	for _ in 0..num
	{
		add_bot(lobby, clients);
		let latest = UsernameOrSlot::Empty(botslot::EmptyBotslot);
		change_ai(lobby, clients, latest, ai_name.clone());
		let latest = UsernameOrSlot::Empty(botslot::EmptyBotslot);
		change_difficulty(lobby, clients, latest, difficulty);
	}

	Ok(())
}

async fn become_custom_lobby(
	lobby: &mut Lobby,
	clients: &mut Vec<Client>,
) -> Result<(), Error>
{
	// Is this a game lobby?
	if lobby.lobby_type == LobbyType::Generic
	{
		lobby.lobby_type = LobbyType::Custom;
	}
	else if lobby.lobby_type == LobbyType::Challenge && lobby.host.is_some()
	{
		become_client_hosted_lobby(lobby);
	}
	else if lobby.lobby_type == LobbyType::Custom
	{
		return Ok(());
	}
	else
	{
		warn!("Cannot turn non-generic lobby {} into custom.", lobby.id);
		return Ok(());
	}

	if let Some(host) = &lobby.host
	{
		// Remind the host that they are the host, because this simplifies
		// the client-side code.
		let message = Message::ClaimHost {
			username: Some(host.username.clone()),
		};
		for client in clients.iter_mut()
		{
			client.handle.send(message.clone());
		}

		// No need to load the custom pool because the lobby host will have
		// their own pool.
		return Ok(());
	}

	let loaded_pool = map::load_custom_and_user_pool_with_metadata().await?;
	for (name, metadata) in loaded_pool
	{
		let message = Message::ListMap {
			map_name: name.clone(),
			metadata: metadata.clone(),
		};
		for client in clients.iter_mut()
		{
			client.handle.send(message.clone());
		}

		lobby.map_pool.push((name, metadata));
	}

	Ok(())
}

async fn pick_timer(
	lobby: &mut Lobby,
	clients: &mut Vec<Client>,
	mut timer_in_seconds: u32,
) -> Result<(), Error>
{
	// Is this a game lobby?
	if lobby.lobby_type == LobbyType::Replay
	{
		warn!("Cannot pick map for replay lobby {}.", lobby.id);
		return Ok(());
	}
	else if lobby.lobby_type == LobbyType::OneVsOne
	{
		warn!("Ignoring a change in lobby {} because OneVsOne.", lobby.id);
		timer_in_seconds = lobby.timer_in_seconds;
	}

	// Not much need for extreme validation. Current hard cap 5 minutes.
	if timer_in_seconds > 300
	{
		warn!("Capping excessive timer value in lobby {}.", lobby.id);
		timer_in_seconds = 300;
	}

	lobby.timer_in_seconds = timer_in_seconds;

	let message = Message::PickTimer {
		seconds: timer_in_seconds,
	};
	for client in clients.iter_mut()
	{
		client.handle.send(message.clone());
	}

	Ok(())
}

async fn pick_ruleset(
	lobby: &mut Lobby,
	clients: &mut Vec<Client>,
	ruleset_name: String,
) -> Result<(), Error>
{
	// Is this a game lobby?
	if lobby.lobby_type == LobbyType::Replay
	{
		warn!("Cannot pick ruleset in replay lobby {}.", lobby.id);
		return Ok(());
	}
	else if lobby.lobby_type == LobbyType::OneVsOne
	{
		warn!("Cannot pick ruleset in onevsone lobby {}.", lobby.id);
		let message = Message::PickRuleset {
			ruleset_name: lobby.ruleset_name.clone(),
		};
		for client in clients.iter_mut()
		{
			client.handle.send(message.clone());
		}
		return Ok(());
	}

	// Maybe give an error here? For now, this is used because AIChallenge
	// might want to use the default ruleset.
	if ruleset_name.is_empty()
	{
		lobby.ruleset_name = ruleset::current();
	}
	else if lobby.is_client_hosted
	{
		// Checking if it exists is the responsibility of the host.
		lobby.ruleset_name = ruleset_name;
	}
	else if ruleset::exists(&ruleset_name)
	{
		lobby.ruleset_name = ruleset_name;
	}
	else
	{
		// Pick failed, send the current ruleset.
		warn!(
			"Cannot pick non-existing ruleset '{}' in lobby {}.",
			ruleset_name, lobby.id
		);
		let message = Message::PickRuleset {
			ruleset_name: lobby.ruleset_name.clone(),
		};
		for client in clients.iter_mut()
		{
			client.handle.send(message.clone());
		}
		return Ok(());
	}

	// All players have to confirm that they have this ruleset.
	lobby.ruleset_confirmations.clear();

	// Before picking, list the new ruleset to trigger the confirmations.
	// This is a bit redundant, I guess, but in the future we might want to
	// have an actual ruleset dropdown, in which case we do not want to have to
	// reconfirm the ruleset every time it is picked, just once it is listed.
	let listmessage = Message::ListRuleset {
		ruleset_name: lobby.ruleset_name.clone(),
		metadata: Some(ListRulesetMetadata::Forwarding { lobby_id: lobby.id }),
	};
	let pickmessage = Message::PickRuleset {
		ruleset_name: lobby.ruleset_name.clone(),
	};
	for client in clients.iter_mut()
	{
		client.handle.send(listmessage.clone());
		client.handle.send(pickmessage.clone());
	}

	Ok(())
}

fn become_client_hosted_lobby(lobby: &mut Lobby)
{
	if lobby.is_client_hosted
	{
		return;
	}

	lobby.is_client_hosted = true;

	lobby.ai_pool.clear();
	lobby.map_pool.clear();
	lobby.connected_ais.clear();
	lobby.staged_connected_ais.clear();
}

fn block_ai(lobby: &mut Lobby, clients: &mut Vec<Client>, blocker: String)
{
	if !lobby.ai_name_blockers.contains(&blocker)
	{
		lobby.ai_pool.retain(|(ainame, _metadata)| {
			!ainame.to_lowercase().contains(&blocker)
		});

		lobby
			.connected_ais
			.retain(|x| !x.ai_name.to_lowercase().contains(&blocker));

		let to_be_changed: Vec<Botslot> = lobby
			.bots
			.iter()
			.filter(|bot| bot.ai_name.to_lowercase().contains(&blocker))
			.map(|bot| bot.slot)
			.collect();
		for slot in to_be_changed
		{
			let replacement = "RampantRhino".to_string();
			let username_or_slot = UsernameOrSlot::Slot(slot);
			change_ai(lobby, clients, username_or_slot, replacement);
		}

		lobby.ai_name_blockers.push(blocker);
	}
}

async fn add_connected_ai_to_list(
	lobby: &mut Lobby,
	clients: &mut Vec<Client>,
	ai: ConnectedAi,
)
{
	if lobby.ai_name_blockers.contains(&ai.ai_name)
<<<<<<< HEAD
	{
		return;
	}
	else if lobby.is_client_hosted
	{
		return;
	}
	else if lobby
		.ai_pool
		.iter()
		.any(|(ainame, _metadata)| ainame == &ai.ai_name)
=======
		|| lobby.ai_pool.iter().any(|(name, _)| name == &ai.ai_name)
>>>>>>> 02f4d022
	{
		return;
	}

	for client in clients.iter_mut()
	{
		client.handle.send(Message::ListAi {
			ai_name: ai.ai_name.clone(),
			metadata: Some(ListAiMetadata::Authors(BotAuthorsMetadata {
				authors: ai.authors.clone(),
			})),
		});
	}

	lobby.connected_ais.push(ai);
}

async fn list_client_hosted_map(
	lobby: &mut Lobby,
	clients: &mut Vec<Client>,
	map_name: String,
	metadata: map::Metadata,
)
{
	if !lobby.is_client_hosted
	{
		return;
	}
	else if lobby
		.map_pool
		.iter()
		.any(|(name, _metadata)| name == &map_name)
	{
		return;
	}

	for client in clients.iter_mut()
	{
		client.handle.send(Message::ListMap {
			map_name: map_name.clone(),
			metadata: metadata.clone(),
		});
	}

	lobby.map_pool.push((map_name.clone(), metadata));
}

async fn list_client_hosted_ruleset(
	lobby: &mut Lobby,
	clients: &mut Vec<Client>,
	ruleset_name: String,
)
{
	if !lobby.is_client_hosted
	{
		return;
	}

	for client in clients.iter_mut()
	{
		client.handle.send(Message::ListRuleset {
			ruleset_name: ruleset_name.clone(),
			metadata: None,
		});
	}

	// See: "in the future we might want to
	// have an actual ruleset dropdown".
}

async fn list_client_hosted_ai(
	lobby: &mut Lobby,
	clients: &mut Vec<Client>,
	ai_name: String,
)
{
	if !lobby.is_client_hosted
	{
		return;
	}
	else if lobby
		.ai_pool
		.iter()
		.any(|(name, _metadata)| name == &ai_name)
	{
		return;
	}

	for client in clients.into_iter()
	{
		client.handle.send(Message::ListAi {
			ai_name: ai_name.clone(),
			metadata: None,
		});
	}
}

async fn handle_ruleset_confirmation(
	lobby: &mut Lobby,
	clients: &mut Vec<Client>,
	client_id: Keycode,
	ruleset_name: String,
	general_chat: &mut mpsc::Sender<chat::Update>,
	lobby_sendbuffer: mpsc::Sender<Update>,
) -> Result<Option<game::Setup>, Error>
{
	if ruleset_name != lobby.ruleset_name
	{
		debug!(
			"Ignoring confirmation for ruleset '{}' \
			 when current ruleset is '{}'.",
			ruleset_name, lobby.ruleset_name
		);
		return Ok(None);
	}

	if lobby.ruleset_confirmations.contains(&client_id)
	{
		return Ok(None);
	}

	lobby.ruleset_confirmations.insert(client_id);

	if lobby.stage == Stage::WaitingForConfirmation
		&& is_ruleset_confirmed(lobby, clients)
	{
		// Start the game once everyone has confirmed.
		try_start(lobby, clients, general_chat, lobby_sendbuffer).await
	}
	else
	{
		Ok(None)
	}
}

fn is_ruleset_confirmed(lobby: &Lobby, clients: &Vec<Client>) -> bool
{
	for client in clients
	{
		if !lobby.ruleset_confirmations.contains(&client.id)
		{
			return false;
		}
	}
	for ai in &lobby.staged_connected_ais
	{
		if !lobby.ruleset_confirmations.contains(&ai.client_id)
		{
			return false;
		}
	}
	true
}

async fn try_start(
	lobby: &mut Lobby,
	clients: &mut Vec<Client>,
	general_chat: &mut mpsc::Sender<chat::Update>,
	lobby_sendbuffer: mpsc::Sender<Update>,
) -> Result<Option<game::Setup>, Error>
{
	// FUTURE check if host

	if let Some(host) = &lobby.host
	{
		// Make sure the host is present when the game starts.
		if !clients.iter().any(|x| x.id == host.id)
		{
			debug!("Cannot start lobby {}: host missing.", lobby.id);
			return Ok(None);
		}
	}

	// Add connected bots if necessary.
	let to_be_added: Vec<ConnectedAi> = lobby
		.connected_ais
		.iter()
		.filter(|ai| {
			lobby.bots.iter().any(|bot| bot.ai_name == ai.ai_name)
				&& !lobby
					.staged_connected_ais
					.iter()
					.any(|x| x.client_id == ai.client_id)
		})
		.cloned()
		.collect();
	for mut connected_ai in to_be_added
	{
		let update = client::Update::JoinedLobby {
			lobby_id: lobby.id,
			lobby: lobby_sendbuffer.clone(),
		};
		connected_ai.handle.notify(update);
		lobby.staged_connected_ais.push(connected_ai);
	}

	// Make sure all the clients are still valid.
	let client_count = clients.len();
	let removed = clients
		.e_drain_where(|client| client.handle.is_disconnected())
		.collect();
	handle_removed(lobby, clients, removed).await?;

	if clients.is_empty()
	{
		let update = chat::Update::DisbandLobby { lobby_id: lobby.id };
		general_chat.send(update).await?;

		debug!("Disbanding lobby {}: no clients at game start.", lobby.id);
		return Ok(None);
	}
	else if clients.len() < client_count
	{
		describe_lobby(lobby, general_chat).await?;
	}

	if lobby.num_players < lobby.max_players
	{
		debug!("Cannot start lobby {}: not enough players.", lobby.id);
		return Ok(None);
	}

	// Check that all clients have access to the ruleset that we will use.
	if !is_ruleset_confirmed(lobby, clients)
	{
		debug!("Delaying start in lobby {}: ruleset unconfirmed.", lobby.id);

		// List the new ruleset to trigger additional confirmations.
		for client in clients.iter_mut()
		{
			if !lobby.ruleset_confirmations.contains(&client.id)
			{
				let message = Message::ListRuleset {
					ruleset_name: lobby.ruleset_name.clone(),
					metadata: None,
				};
				client.handle.send(message);
			}
		}

		for ai in lobby.staged_connected_ais.iter_mut()
		{
			if !lobby.ruleset_confirmations.contains(&ai.client_id)
			{
				let message = Message::ListRuleset {
					ruleset_name: lobby.ruleset_name.clone(),
					metadata: Some(ListRulesetMetadata::Forwarding {
						lobby_id: lobby.id,
					}),
				};
				ai.handle.send(message);
			}
		}

		// Cannot continue until all player have confirmed the ruleset.
		lobby.stage = Stage::WaitingForConfirmation;
		return Ok(None);
	}

	// We are truly starting.
	let game = start(lobby, clients, general_chat).await?;
	Ok(Some(game))
}

async fn start(
	lobby: &mut Lobby,
	clients: &mut Vec<Client>,
	general_chat: &mut mpsc::Sender<chat::Update>,
) -> Result<game::Setup, Error>
{
	// If this is a client-hosted game, prepare the host client.
	let mut host_client = if let Some(host) =
		&lobby.host.as_ref().filter(|_x| lobby.is_client_hosted)
	{
		if let Some(client) = clients.iter().find(|x| x.id == host.id)
		{
			Some(game::HostClient {
				id: client.id,
				user_id: client.user_id,
				username: client.username.clone(),
				handle: client.handle.clone(),

				is_gameover: false,
				awarded_stars: 0,
			})
		}
		else
		{
			return Err(Error::StartGameHostMissing);
		}
	}
	else
	{
		None
	};

	// Create a stack of available colors, with Red on top, then Blue, etcetera.
	let mut colorstack = lobby.available_colors.clone();
	colorstack.sort();
	colorstack.reverse();

	// Assign colors and roles to clients.
	let mut player_clients = Vec::new();
	let mut watcher_clients = Vec::new();
	for client in clients.iter()
	{
		let role = match lobby.roles.get(&client.id)
		{
			Some(&role) => role,
			None =>
			{
				lobby.roles.insert(client.id, Role::Observer);
				Role::Observer
			}
		};

		match role
		{
			Role::Player =>
			{
				let color = match lobby.player_colors.get(&client.id)
				{
					Some(&color) => color,
					None => match colorstack.pop()
					{
						Some(color) => color,
						None =>
						{
							return Err(Error::StartGameNotEnoughColors);
						}
					},
				};

				// If there is a host, tell them who is playing as which color.
				// We also send this information to players, but then using descriptive
				// names instead of botslots, so we need to send it here as well.
				if let Some(host) = &mut host_client
				{
					host.handle.send(Message::ClaimColor {
						color,
						username_or_slot: UsernameOrSlot::Username(
							client.username.clone(),
						),
					});
				}

				let vision = match lobby.player_visiontypes.get(&client.id)
				{
					Some(&vision) => vision,
					None => VisionType::Normal,
				};

				let rating_callback = lobby.rating_database_for_games.clone();

				player_clients.push(game::PlayerClient {
					id: client.id,
					user_id: client.user_id,
					username: client.username.clone(),
					handle: client.handle.clone(),
					rating_callback: Some(rating_callback),

					color,
					vision,

					is_defeated: false,
					has_synced: false,
					submitted_orders: None,
				});
			}
			Role::Observer =>
			{
				watcher_clients.push(game::WatcherClient {
					id: client.id,
					user_id: client.user_id,
					username: client.username.clone(),
					handle: client.handle.clone(),

					role,
					vision_level: role.vision_level(),

					has_synced: false,
				});
			}
		}
	}

	// Assign colors and roles to bots.
	let mut connected_bots = Vec::new();
	let mut local_bots = Vec::new();
	let mut hosted_bots = Vec::new();
	for bot in lobby.bots.iter()
	{
		let color = match lobby.bot_colors.get(&bot.slot)
		{
			Some(&color) => color,
			None => match colorstack.pop()
			{
				Some(color) => color,
				None =>
				{
					return Err(Error::StartGameNotEnoughColors);
				}
			},
		};

		// If there is a host, tell them who is playing as which color.
		// We also send this information to players, but then using descriptive
		// names instead of botslots, so we need to send it here as well.
		if let Some(host) = &mut host_client
		{
			host.handle.send(Message::ClaimColor {
				username_or_slot: UsernameOrSlot::Slot(bot.slot),
				color,
			});
		}

		let vision = match lobby.bot_visiontypes.get(&bot.slot)
		{
			Some(&vision) => vision,
			None => VisionType::Normal,
		};

		let character = bot.slot.get_character();

		if host_client.is_some()
		{
			let difficulty_str = match bot.difficulty
			{
				Difficulty::None => "Easy",
				Difficulty::Easy => "Easy",
				Difficulty::Medium => "Medium",
				Difficulty::Hard => "Hard",
			};
			let display_name = bot.slot.get_display_name();
			let descriptive_name = format!(
				"{} ({} {})",
				display_name, difficulty_str, bot.ai_name
			);
			hosted_bots.push(game::HostedBot {
				descriptive_name,
				color,
			});
		}
		else if let Some(connected_ai) = lobby
			.connected_ais
			.iter()
			.find(|ai| ai.ai_name == bot.ai_name)
		{
			let difficulty_str = match bot.difficulty
			{
				Difficulty::None => "Easy",
				Difficulty::Easy => "Easy",
				Difficulty::Medium => "Medium",
				Difficulty::Hard => "Hard",
			};
			let display_name = bot.slot.get_display_name();
			let descriptive_name = format!(
				"{} ({} {})",
				display_name, difficulty_str, bot.ai_name
			);
			let ai_metadata_json = json!({
				"difficulty": bot.difficulty,
				"character": character.to_string(),
				"displayname": display_name,
				"ainame": bot.ai_name,
				"authors": connected_ai.authors,
				"connected_user_id": connected_ai.client_user_id,
				"connected_username": connected_ai.client_username,
			});
			let ai_metadata: ai::Metadata =
				match serde_json::from_value(ai_metadata_json)
				{
					Ok(metadata) => metadata,
					Err(error) => return Err(Error::AiMetadataParsing(error)),
				};
			let forwarding_metadata = ForwardingMetadata::ConnectedBot {
				lobby_id: lobby.id,
				slot: bot.slot,
			};

			connected_bots.push(game::BotClient {
				slot: bot.slot,
				difficulty: bot.difficulty,
				descriptive_name,
				ai_metadata,
				forwarding_metadata,

				id: connected_ai.client_id,
				user_id: connected_ai.client_user_id,
				handle: connected_ai.handle.clone(),

				color,
				vision,

				is_defeated: false,
				submitted_orders: None,
			});
		}
		else
		{
			let allocated_ai = ai::Commander::create(
				&bot.ai_name,
				color,
				bot.difficulty,
				&lobby.ruleset_name,
				character,
			);
			let ai = match allocated_ai
			{
				Ok(ai) => ai,
				Err(error) => return Err(Error::AiAllocationError { error }),
			};

			local_bots.push(game::LocalBot {
				slot: bot.slot,
				ai,

				color,
				vision,

				is_defeated: false,
			});
		}
	}

	let map_name = lobby.map_name.clone();
	let map_metadata = {
		match lobby.map_pool.iter().find(|(name, _)| name == &map_name)
		{
			Some((_, metadata)) => metadata.clone(),
			None => map::load_metadata(&map_name).await?,
		}
	};

	let planning_timer = Some(lobby.timer_in_seconds).filter(|&x| x > 0);

	let game = game::Setup {
		lobby_id: lobby.id,
		lobby_name: lobby.name.clone(),
		lobby_description_metadata: make_description_metadata(lobby),
		host: host_client,
		players: player_clients,
		connected_bots,
		local_bots,
		hosted_bots,
		watchers: watcher_clients,
		map_name,
		map_metadata,
		ruleset_name: lobby.ruleset_name.clone(),
		planning_time_in_seconds: planning_timer,
		lobby_type: lobby.lobby_type,
		challenge: lobby.challenge.clone(),
		is_public: lobby.is_public,
	};

	for client in clients.iter()
	{
		let role = match lobby.roles.get(&client.id)
		{
			Some(&role) => role,
			None =>
			{
				debug_assert!(false, "role should be assigned above");
				warn!("Missing role for InGame message");
				continue;
			}
		};

		let update = chat::Update::InGame {
			lobby_id: lobby.id,
			client_id: client.id,
			role,
		};
		general_chat.send(update).await?;
	}

	Ok(game)
}

#[derive(Debug)]
enum Error
{
	EmptyMapPool,
	EmptyChallengePool,
	ClientMissing,
	StartGameHostMissing,
	StartGameNotEnoughColors,
	Interface(challenge::InterfaceError),
	Io
	{
		error: io::Error,
	},
	GeneralChat
	{
		error: mpsc::error::SendError<chat::Update>,
	},
	NameSend
	{
		error: watch::error::SendError<String>,
	},
	MetadataSend
	{
		error: watch::error::SendError<LobbyMetadata>,
	},
	AiAllocationError
	{
		error: ai::InterfaceError,
	},
	AiMetadataParsing(serde_json::error::Error),
}

impl From<challenge::InterfaceError> for Error
{
	fn from(error: challenge::InterfaceError) -> Self
	{
		Error::Interface(error)
	}
}

impl From<io::Error> for Error
{
	fn from(error: io::Error) -> Self
	{
		Error::Io { error }
	}
}

impl From<mpsc::error::SendError<chat::Update>> for Error
{
	fn from(error: mpsc::error::SendError<chat::Update>) -> Self
	{
		Error::GeneralChat { error }
	}
}

impl From<watch::error::SendError<String>> for Error
{
	fn from(error: watch::error::SendError<String>) -> Self
	{
		Error::NameSend { error }
	}
}

impl From<watch::error::SendError<LobbyMetadata>> for Error
{
	fn from(error: watch::error::SendError<LobbyMetadata>) -> Self
	{
		Error::MetadataSend { error }
	}
}

impl fmt::Display for Error
{
	fn fmt(&self, f: &mut fmt::Formatter) -> fmt::Result
	{
		match self
		{
			Error::EmptyMapPool => write!(f, "{:#?}", self),
			Error::EmptyChallengePool => write!(f, "{:#?}", self),
			Error::ClientMissing => write!(f, "{:#?}", self),
			Error::StartGameHostMissing => write!(f, "{:#?}", self),
			Error::StartGameNotEnoughColors => write!(f, "{:#?}", self),
			Error::Interface(error) => error.fmt(f),
			Error::Io { error } => error.fmt(f),
			Error::GeneralChat { error } => error.fmt(f),
			Error::NameSend { error } => error.fmt(f),
			Error::MetadataSend { error } => error.fmt(f),
			Error::AiAllocationError { error } =>
			{
				write!(f, "Error while allocating AI: {}", error)
			}
			Error::AiMetadataParsing(error) => error.fmt(f),
		}
	}
}

impl std::error::Error for Error {}

fn sanitize_challenge_key(raw_key: &str) -> String
{
	if let Some(segment) = raw_key.split('@').skip(1).next()
	{
		if is_valid_challenge_key(segment)
		{
			return segment.to_string();
		}
	}

	return "sanitized".to_string();
}

fn is_valid_challenge_key(key: &str) -> bool
{
	key.len() >= 3
		&& key.len() <= 36
		&& key.is_ascii()
		&& key.chars().all(|x| is_valid_challenge_key_char(x))
}

fn is_valid_challenge_key_char(x: char) -> bool
{
	match x
	{
		// not space
		// not !"#$%'()*+,
		'-' | '.' => true,
		'/' => true,
		'0'..='9' => true,
		// not :;<=>?@
		'a'..='z' => true,
		// not [\]^
		'_' => true,
		// not `
		'A'..='Z' => true,
		// not {|}~
		_ => false,
	}
}<|MERGE_RESOLUTION|>--- conflicted
+++ resolved
@@ -1289,7 +1289,6 @@
 		None =>
 		{
 			// Client not found.
-			// FUTURE let the sender know somehow?
 			return Ok(());
 		}
 	};
@@ -1941,16 +1940,12 @@
 		warn!("Cannot pick unlisted map in onevsone lobby {}.", lobby.id);
 		None
 	}
-<<<<<<< HEAD
 	else if lobby.is_client_hosted
 	{
 		// Checking if it exists is the responsibility of the host.
 		// But the host should have sent a ListMap beforehand.
 		None
 	}
-	// FUTURE check if map in hidden pool or client is developer
-=======
->>>>>>> 02f4d022
 	else if map::exists(&map_name)
 	{
 		let metadata = map::load_metadata(&map_name).await?;
@@ -2359,7 +2354,6 @@
 	clients: &mut Vec<Client>,
 ) -> Result<(), Error>
 {
-<<<<<<< HEAD
 	if let Some(challenge_key) =
 		lobby.challenge_pool.first().map(|x| x.key.clone())
 	{
@@ -2377,10 +2371,6 @@
 	challenge_key: String,
 ) -> Result<(), Error>
 {
-	// FUTURE check if client is host
-
-=======
->>>>>>> 02f4d022
 	// Is this a game lobby?
 	if lobby.lobby_type == LobbyType::Generic
 	{
@@ -2685,21 +2675,8 @@
 )
 {
 	if lobby.ai_name_blockers.contains(&ai.ai_name)
-<<<<<<< HEAD
-	{
-		return;
-	}
-	else if lobby.is_client_hosted
-	{
-		return;
-	}
-	else if lobby
-		.ai_pool
-		.iter()
-		.any(|(ainame, _metadata)| ainame == &ai.ai_name)
-=======
+		|| lobby.is_client_hosted
 		|| lobby.ai_pool.iter().any(|(name, _)| name == &ai.ai_name)
->>>>>>> 02f4d022
 	{
 		return;
 	}
@@ -2861,8 +2838,6 @@
 	lobby_sendbuffer: mpsc::Sender<Update>,
 ) -> Result<Option<game::Setup>, Error>
 {
-	// FUTURE check if host
-
 	if let Some(host) = &lobby.host
 	{
 		// Make sure the host is present when the game starts.
